//
// Copyright (c) 2018 Uber Technologies, Inc.
//
// Permission is hereby granted, free of charge, to any person obtaining a copy
// of this software and associated documentation files (the "Software"), to deal
// in the Software without restriction, including without limitation the rights
// to use, copy, modify, merge, publish, distribute, sublicense, and/or sell
// copies of the Software, and to permit persons to whom the Software is
// furnished to do so, subject to the following conditions:
//
// The above copyright notice and this permission notice shall be included in
// all copies or substantial portions of the Software.
//
// THE SOFTWARE IS PROVIDED "AS IS", WITHOUT WARRANTY OF ANY KIND, EXPRESS OR
// IMPLIED, INCLUDING BUT NOT LIMITED TO THE WARRANTIES OF MERCHANTABILITY,
// FITNESS FOR A PARTICULAR PURPOSE AND NONINFRINGEMENT. IN NO EVENT SHALL THE
// AUTHORS OR COPYRIGHT HOLDERS BE LIABLE FOR ANY CLAIM, DAMAGES OR OTHER
// LIABILITY, WHETHER IN AN ACTION OF CONTRACT, TORT OR OTHERWISE, ARISING FROM,
// OUT OF OR IN CONNECTION WITH THE SOFTWARE OR THE USE OR OTHER DEALINGS IN
// THE SOFTWARE.

package server

import (
	"fmt"
	"io/ioutil"
	"net"
	"net/http"
	"os"
	"sync"
	"testing"
	"time"

	"github.com/m3db/m3/src/cmd/services/m3query/config"
	"github.com/m3db/m3/src/dbnode/client"
	"github.com/m3db/m3/src/query/api/v1/handler/prometheus/remote"
	"github.com/m3db/m3/src/query/api/v1/handler/prometheus/remote/test"
	rpc "github.com/m3db/m3/src/query/generated/proto/rpcpb"
	"github.com/m3db/m3/src/query/storage/m3"
	xconfig "github.com/m3db/m3x/config"
	"github.com/m3db/m3x/ident"
	xtest "github.com/m3db/m3x/test"

	"github.com/golang/mock/gomock"
	"github.com/stretchr/testify/assert"
	"github.com/stretchr/testify/require"
	"google.golang.org/grpc"
)

var queryPort = 25123

var configYAML = `
listenAddress:
  type: "config"
<<<<<<< HEAD
  value: "127.0.0.1:18201"
=======
  value: "127.0.0.1:25123"
>>>>>>> e8a461c7

metrics:
  scope:
    prefix: "coordinator"
  prometheus:
    handlerPath: /metrics
    listenAddress: "127.0.0.1:18202"
  sanitization: prometheus
  samplingRate: 1.0

clusters:
  - namespaces:
      - namespace: prometheus_metrics
        type: unaggregated
        retention: 48h

tagOptions:
  metricName: "_new"

readWorkerPoolPolicy:
  grow: true
  size: 100
  shards: 1000
  killProbability: 0.3

writeWorkerPoolPolicy:
  grow: true
  size: 100
  shards: 1000
  killProbability: 0.3
`

//TODO: Use randomly assigned port here
func TestRun(t *testing.T) {
	ctrl := gomock.NewController(xtest.Reporter{T: t})
	defer ctrl.Finish()

	configFile, close := newTestFile(t, "config.yaml", configYAML)
	defer close()

	var cfg config.Configuration
	err := xconfig.LoadFile(&cfg, configFile.Name(), xconfig.Options{})
	require.NoError(t, err)

	// Override the client creation
	require.Equal(t, 1, len(cfg.Clusters))

	session := client.NewMockSession(ctrl)
	for _, value := range []float64{1, 2} {
		session.EXPECT().WriteTagged(ident.NewIDMatcher("prometheus_metrics"),
			ident.NewIDMatcher("_new=first,biz=baz,foo=bar,"),
			gomock.Any(),
			gomock.Any(),
			value,
			gomock.Any(),
			nil)
	}
	for _, value := range []float64{3, 4} {
		session.EXPECT().WriteTagged(ident.NewIDMatcher("prometheus_metrics"),
			ident.NewIDMatcher("_new=second,bar=baz,foo=qux,"),
			gomock.Any(),
			gomock.Any(),
			value,
			gomock.Any(),
			nil)
	}
	session.EXPECT().Close()

	dbClient := client.NewMockClient(ctrl)
	dbClient.EXPECT().DefaultSession().Return(session, nil)

	cfg.Clusters[0].NewClientFromConfig = m3.NewClientFromConfig(
		func(
			cfg client.Configuration,
			params client.ConfigurationParameters,
			custom ...client.CustomOption,
		) (client.Client, error) {
			return dbClient, nil
		})

	interruptCh := make(chan error)
	doneCh := make(chan struct{})
	go func() {
		Run(RunOptions{
			Config:      cfg,
			InterruptCh: interruptCh,
		})
		doneCh <- struct{}{}
	}()

	// Wait for server to come up
<<<<<<< HEAD
	waitForServerHealthy(t, 18201)
=======
	waitForServerHealthy(t, queryPort)
>>>>>>> e8a461c7

	// Send Prometheus write request
	promReq := test.GeneratePromWriteRequest()
	promReqBody := test.GeneratePromWriteRequestBody(t, promReq)
	req, err := http.NewRequest(http.MethodPost,
<<<<<<< HEAD
		"http://127.0.0.1:18201"+remote.PromWriteURL, promReqBody)
=======
		fmt.Sprintf("http://127.0.0.1:%d", queryPort)+remote.PromWriteURL, promReqBody)
>>>>>>> e8a461c7
	require.NoError(t, err)

	res, err := http.DefaultClient.Do(req)
	require.NoError(t, err)
	require.Equal(t, http.StatusOK, res.StatusCode)
	// Ensure close server performs as expected
	interruptCh <- fmt.Errorf("interrupt")
	<-doneCh
}

type closeFn func()

func newTestFile(t *testing.T, fileName, contents string) (*os.File, closeFn) {
	tmpFile, err := ioutil.TempFile("", fileName)
	require.NoError(t, err)

	_, err = tmpFile.Write([]byte(contents))
	require.NoError(t, err)

	return tmpFile, func() {
		assert.NoError(t, tmpFile.Close())
		assert.NoError(t, os.Remove(tmpFile.Name()))
	}
}

func waitForServerHealthy(t *testing.T, port int) {
	maxWait := 10 * time.Second
	startAt := time.Now()
	for time.Since(startAt) < maxWait {
		req, err := http.NewRequest("GET", fmt.Sprintf("http://127.0.0.1:%d/health", port), nil)
		require.NoError(t, err)
		res, err := http.DefaultClient.Do(req)
		if err != nil || res.StatusCode != http.StatusOK {
			time.Sleep(100 * time.Millisecond)
			continue
		}
		return
	}
	require.FailNow(t, "waited for server healthy longer than limit: "+
		maxWait.String())
}

type queryServer struct {
	reads, searches, tagCompletes int
	mu                            sync.Mutex
}

func (s *queryServer) Fetch(
	*rpc.FetchRequest,
	rpc.Query_FetchServer,
) error {
	s.mu.Lock()
	defer s.mu.Unlock()
	s.reads++
	return nil
}

func (s *queryServer) Search(
	*rpc.SearchRequest,
	rpc.Query_SearchServer,
) error {
	s.mu.Lock()
	defer s.mu.Unlock()
	s.searches++
	return nil
}

func (s *queryServer) CompleteTags(
	*rpc.CompleteTagsRequest,
	rpc.Query_CompleteTagsServer,
) error {
	s.mu.Lock()
	defer s.mu.Unlock()
	s.tagCompletes++
	return nil
}

func TestGRPCBackend(t *testing.T) {
	var grpcConfigYAML = `
listenAddress:
  type: "config"
  value: "127.0.0.1:17201"

metrics:
  scope:
    prefix: "coordinator"
  prometheus:
    handlerPath: /metrics
    listenAddress: "127.0.0.1:17203"
    onError: stderr
  sanitization: prometheus
  samplingRate: 1.0

rpc:
  remoteListenAddresses:
    - "127.0.0.1:17202"

backend: grpc

tagOptions:
  metricName: "bar"

readWorkerPoolPolicy:
  grow: true
  size: 100
  shards: 1000
  killProbability: 0.3

writeWorkerPoolPolicy:
  grow: true
  size: 100
  shards: 1000
  killProbability: 0.3
`

	ctrl := gomock.NewController(xtest.Reporter{T: t})
	defer ctrl.Finish()

	port := "127.0.0.1:17202"
	lis, err := net.Listen("tcp", port)
	require.NoError(t, err)
	s := grpc.NewServer()
	defer s.GracefulStop()
	qs := &queryServer{}
	rpc.RegisterQueryServer(s, qs)
	go func() {
		s.Serve(lis)
	}()

	configFile, close := newTestFile(t, "config_backend.yaml", grpcConfigYAML)
	defer close()

	var cfg config.Configuration
	err = xconfig.LoadFile(&cfg, configFile.Name(), xconfig.Options{})
	require.NoError(t, err)

	// No clusters
	require.Equal(t, 0, len(cfg.Clusters))
	require.Equal(t, config.GRPCStorageType, cfg.Backend)

	interruptCh := make(chan error)
	doneCh := make(chan struct{})
	go func() {
		Run(RunOptions{
			Config:      cfg,
			InterruptCh: interruptCh,
		})
		doneCh <- struct{}{}
	}()

	// Wait for server to come up
	waitForServerHealthy(t, 17201)

	// Send Prometheus read request
	promReq := test.GeneratePromReadRequest()
	promReqBody := test.GeneratePromReadRequestBody(t, promReq)
	req, err := http.NewRequest(http.MethodPost,
		"http://127.0.0.1:17201"+remote.PromReadURL, promReqBody)
	require.NoError(t, err)

	_, err = http.DefaultClient.Do(req)
	require.NoError(t, err)
	assert.Equal(t, qs.reads, 1)

	// Ensure close server performs as expected
	interruptCh <- fmt.Errorf("interrupt")
	<-doneCh
}<|MERGE_RESOLUTION|>--- conflicted
+++ resolved
@@ -52,11 +52,7 @@
 var configYAML = `
 listenAddress:
   type: "config"
-<<<<<<< HEAD
-  value: "127.0.0.1:18201"
-=======
   value: "127.0.0.1:25123"
->>>>>>> e8a461c7
 
 metrics:
   scope:
@@ -148,21 +144,13 @@
 	}()
 
 	// Wait for server to come up
-<<<<<<< HEAD
-	waitForServerHealthy(t, 18201)
-=======
 	waitForServerHealthy(t, queryPort)
->>>>>>> e8a461c7
 
 	// Send Prometheus write request
 	promReq := test.GeneratePromWriteRequest()
 	promReqBody := test.GeneratePromWriteRequestBody(t, promReq)
 	req, err := http.NewRequest(http.MethodPost,
-<<<<<<< HEAD
-		"http://127.0.0.1:18201"+remote.PromWriteURL, promReqBody)
-=======
 		fmt.Sprintf("http://127.0.0.1:%d", queryPort)+remote.PromWriteURL, promReqBody)
->>>>>>> e8a461c7
 	require.NoError(t, err)
 
 	res, err := http.DefaultClient.Do(req)
